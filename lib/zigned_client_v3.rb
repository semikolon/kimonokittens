require 'httparty'
require 'json'

# ZignedClientV3 handles all interactions with Zigned e-signing API v3
#
# **CRITICAL CHANGES FROM V1:**
# - Base URL: https://api.zigned.se/rest/v3 (not /v1)
# - File upload: Multipart form-data to /files endpoint (not inline base64)
# - Workflow: Multi-step (upload → create → attach → participants → activate)
# - Primary resource: /agreements (not /cases)
# - File limit: 15 MB documented
#
# **Migration from v1:**
# Old: client.create_signing_case(pdf_path: ..., signers: ...)
# New: client.create_and_activate(pdf_path: ..., signers: ...)
# Return format preserved for backward compatibility
#
# Usage:
#   client = ZignedClientV3.new(api_key: ENV['ZIGNED_API_KEY'], test_mode: true)
#
#   result = client.create_and_activate(
#     pdf_path: 'contracts/generated/Contract.pdf',
#     signers: [
#       { name: 'Fredrik Bränström', personnummer: '8604230717', email: 'branstrom@gmail.com' },
#       { name: 'Tenant Name', personnummer: '9001011234', email: 'tenant@example.com' }
#     ],
#     title: 'Hyresavtal - Tenant Name',
#     webhook_url: 'https://kimonokittens.com/api/webhooks/zigned',
#     send_emails: false
#   )
#
#   # Returns (compatible with v1):
#   # {
#   #   case_id: 'agreement_id',  # Note: called case_id for compatibility
#   #   signing_links: { '8604230717' => 'https://...', '9001011234' => 'https://...' },
#   #   expires_at: '2025-12-01T...',
#   #   status: 'pending'
#   # }
class ZignedClientV3
  include HTTParty

  # Zigned API v3 endpoint
  BASE_URL = 'https://api.zigned.se/rest/v3'
  OAUTH_URL = 'https://api.zigned.se/oauth/token'
  MAX_FILE_SIZE = 15_728_640  # 15 MB in bytes

  # OAuth token caching (class variables shared across instances)
  @@cached_token = nil
  @@token_expires_at = nil
  @@token_mutex = Mutex.new  # Thread safety for token refresh

  # @param client_id [String] Your Zigned OAuth client ID
  # @param client_secret [String] Your Zigned OAuth client secret
  # @param test_mode [Boolean] Documentation flag (actual mode determined by credentials)
  def initialize(client_id:, client_secret:, test_mode: false)
    raise ArgumentError, 'Client ID is required' if client_id.nil? || client_id.empty?
    raise ArgumentError, 'Client secret is required' if client_secret.nil? || client_secret.empty?

    @client_id = client_id
    @client_secret = client_secret
    @test_mode = test_mode
    @base_url = BASE_URL
    @access_token = nil

    self.class.base_uri(@base_url)
    self.class.default_options.update(verify: true)

    # Get OAuth access token
    obtain_access_token
  end

  # High-level method: Upload PDF and create activated agreement
  #
  # This replaces v1's create_signing_case() with the same interface
  # for minimal changes to ContractSigner.
  #
  # @param pdf_path [String] Absolute path to PDF file
  # @param signers [Array<Hash>] Array with :name, :personnummer, :email
  # @param title [String] Agreement title
  # @param webhook_url [String] Webhook URL for status updates (optional)
  # @param message [String] Custom message to signers (optional)
  # @param send_emails [Boolean] Send email invitations (default: true)
  #
  # @return [Hash] { case_id:, signing_links:, expires_at:, status: }
  def create_and_activate(pdf_path:, signers:, title:, webhook_url: nil, message: nil, send_emails: true)
    raise ArgumentError, "PDF file not found: #{pdf_path}" unless File.exist?(pdf_path)
    raise ArgumentError, 'At least 2 signers required (landlord + tenant)' if signers.length < 2

    # Validate file size
    pdf_size = File.size(pdf_path)
    if pdf_size > MAX_FILE_SIZE
      raise ArgumentError, "PDF too large (#{pdf_size} bytes). Maximum: #{MAX_FILE_SIZE} bytes (15 MB)"
    end

    # Validate file type
    unless File.extname(pdf_path).downcase == '.pdf'
      raise ArgumentError, "Only PDF files supported, got: #{File.extname(pdf_path)}"
    end

    # Step 1: Upload PDF to files repository
    file = upload_file(pdf_path, lookup_key: "contract_#{Time.now.to_i}")

    # Step 2: Create agreement
    agreement = create_agreement(
      title: title,
      webhook_url: webhook_url,
      send_emails: send_emails
    )
    puts "DEBUG: Agreement created with ID: #{agreement[:agreement_id]}"

    # Step 3: Attach main document
    attach_main_document(agreement[:agreement_id], file[:file_id])
    puts "DEBUG: Document attached to agreement #{agreement[:agreement_id]}"

    # Step 4: Add participants
    participants = add_participants(
      agreement[:agreement_id],
      signers: signers,
      message: message
    )
    puts "DEBUG: #{participants.length} participants added to agreement #{agreement[:agreement_id]}"

    # Step 5: Activate agreement
    puts "DEBUG: Attempting to activate agreement #{agreement[:agreement_id]}"
    activated = activate_agreement(agreement[:agreement_id])

    # Return format compatible with v1
    {
      case_id: agreement[:agreement_id],  # Keep 'case_id' for compatibility
      signing_links: extract_signing_links(participants, signers),
      expires_at: activated[:expires_at],
      status: activated[:status]
    }
  end

  # Upload PDF file to Zigned file repository
  #
  # @param pdf_path [String] Path to PDF file
  # @param lookup_key [String] Optional lookup key for organization
  #
  # @return [Hash] { file_id:, filename:, mime_type:, size:, lookup_key: }
  def upload_file(pdf_path, lookup_key: nil)
    payload = { file: File.open(pdf_path, 'rb') }
    payload[:lookup_key] = lookup_key if lookup_key

    response = self.class.post(
      '/files',
      body: payload,
      headers: {
        'Authorization' => "Bearer #{@access_token}",
        'Accept' => 'application/json'
        # Note: Content-Type omitted - HTTParty sets multipart boundary automatically
      }
    )

    handle_response(response) do |data|
      file_data = data['data']  # v3 wraps response in { version:, result_type:, resource_type:, data: }
      {
        file_id: file_data['id'],
        filename: file_data['filename'],
        mime_type: file_data['mime_type'],
        size: file_data['size'],
        lookup_key: file_data['lookup_key']
      }
    end
  end

  # Create agreement in draft status
  #
  # @param title [String] Agreement title
  # @param webhook_url [String] Webhook URL for events (optional)
  # @param send_emails [Boolean] Enable email notifications
  #
  # @return [Hash] { agreement_id:, status:, test_mode: }
  def create_agreement(title:, webhook_url: nil, send_emails: true)
    payload = {
      title: title,
      trust_level: 'AES',  # Advanced Electronic Signatures (BankID)
      locale: 'sv-SE',
      enable_emails: send_emails
    }

    payload[:webhook_url] = webhook_url if webhook_url

    response = self.class.post(
      '/agreements',
      body: payload.to_json,
      headers: default_headers
    )

    handle_response(response) do |data|
      agreement_data = data['data']
      {
        agreement_id: agreement_data['id'],
        status: agreement_data['status'],
        test_mode: agreement_data['test_mode']
      }
    end
  end

  # Attach main document to agreement
  #
  # @param agreement_id [String] The agreement ID
  # @param file_id [String] The file ID from upload_file
  #
  # @return [Boolean] True if successful
  def attach_main_document(agreement_id, file_id)
    payload = { file_id: file_id }

    response = self.class.post(
      "/agreements/#{agreement_id}/documents/main",
      body: payload.to_json,
      headers: default_headers
    )

    handle_response(response) { |_data| true }
  end

  # Add participants (signers) to agreement
  #
  # @param agreement_id [String] The agreement ID
  # @param signers [Array<Hash>] Signer details
  # @param message [String] Optional custom message
  #
  # @return [Array<Hash>] Participant records with signing URLs
  def add_participants(agreement_id, signers:, message: nil)
    participants_payload = signers.map do |signer|
      {
        name: signer[:name],
        email: signer[:email],
        role: 'signer',
        personal_number: signer[:personnummer].gsub(/\D/, '')  # Remove hyphens
        # Note: No order field = parallel signing (landlord and tenant can sign in any order)
      }
    end

    payload = { participants: participants_payload }

    response = self.class.post(
      "/agreements/#{agreement_id}/participants/batch",
      body: payload.to_json,
      headers: default_headers
    )

    handle_response(response) do |data|
      data['data'].map do |participant|
        {
          participant_id: participant['id'],
          name: participant['name'],
          email: participant['email'],
          personal_number: participant['personal_number'],
          signing_url: participant['signing_url'],
          role: participant['role']
        }
      end
    end
  end

  # Activate agreement (moves from draft to pending)
  #
  # @param agreement_id [String] The agreement ID
  #
  # @return [Hash] { status:, expires_at: }
  def activate_agreement(agreement_id)
    payload = {
      lifecycle_state: {
        status: 'pending'
      }
    }

    response = self.class.post(
<<<<<<< HEAD
      "/agreements/#{agreement_id}/lifecycle",
      body: payload.to_json,
=======
      "/agreements/#{agreement_id}/lifecycle/activate",
      body: {}.to_json,
>>>>>>> 1ddf7e6a
      headers: default_headers
    )

    handle_response(response) do |data|
      agreement_data = data['data']
      {
        status: agreement_data['status'],
        expires_at: agreement_data['expires_at']
      }
    end
  end

  # Get agreement status
  #
  # @param agreement_id [String] The agreement ID
  #
  # @return [Hash] { status:, signers:, signed_at:, signed_pdf_url: }
  def get_agreement_status(agreement_id)
    response = self.class.get(
      "/agreements/#{agreement_id}",
      headers: default_headers
    )

    handle_response(response) do |data|
      agreement_data = data['data']
      {
        agreement_id: agreement_data['id'],
        status: agreement_data['status'],
        title: agreement_data['title'],
        created_at: agreement_data['created_at'],
        expires_at: agreement_data['expires_at'],
        fulfilled_at: agreement_data['fulfilled_at'],
        signed_pdf_url: agreement_data['signed_document_url'],  # Available when fulfilled
        participants: agreement_data['participants']  # Array of participant IDs
      }
    end
  end

  # Download signed PDF (when agreement fulfilled)
  #
  # @param agreement_id [String] The agreement ID
  # @param output_path [String] Where to save PDF
  #
  # @return [String] Path to downloaded file
  def download_signed_pdf(agreement_id, output_path)
    status = get_agreement_status(agreement_id)

    unless status[:status] == 'fulfilled'
      raise "Agreement not fulfilled yet (status: #{status[:status]})"
    end

    unless status[:signed_pdf_url]
      raise "No signed PDF URL available"
    end

    # Download signed PDF
    pdf_response = HTTParty.get(
      status[:signed_pdf_url],
      headers: { 'Authorization' => "Bearer #{@access_token}" }
    )

    raise "Failed to download PDF: #{pdf_response.code}" unless pdf_response.success?

    # Save to file
    File.write(output_path, pdf_response.body, mode: 'wb')

    output_path
  end

  # Cancel a pending agreement
  #
  # @param agreement_id [String] The agreement ID
  #
  # @return [Boolean] True if cancelled successfully
  def cancel_agreement(agreement_id)
    response = self.class.post(
      "/agreements/#{agreement_id}/lifecycle/cancel",
      headers: default_headers
    )

    handle_response(response) do |data|
      agreement_data = data['data']
      agreement_data['status'] == 'cancelled'
    end
  end

  private

  # Obtain OAuth access token using client credentials (with caching)
  def obtain_access_token
    @@token_mutex.synchronize do
      # Reuse cached token if still valid (5 min buffer before expiry)
      if @@cached_token && @@token_expires_at && Time.now < (@@token_expires_at - 300)
        @access_token = @@cached_token
        return
      end

      # Fetch fresh token
      response = HTTParty.post(
        OAUTH_URL,
        body: {
          grant_type: 'client_credentials',
          client_id: @client_id,
          client_secret: @client_secret
        },
        headers: { 'Content-Type' => 'application/x-www-form-urlencoded' }
      )

      if response.success?
        parsed = response.parsed_response
        @access_token = parsed['access_token']

        # Cache token with expiration (default 74 years, but respect API response)
        @@cached_token = @access_token
        expires_in = parsed['expires_in'] || 2_335_680_000  # 74 years in seconds
        @@token_expires_at = Time.now + expires_in
      else
        raise "OAuth token exchange failed (#{response.code}): #{response.body}"
      end
    end
  end

  def default_headers
    {
      'Authorization' => "Bearer #{@access_token}",
      'Content-Type' => 'application/json',
      'Accept' => 'application/json'
    }
  end

  # Extract signing links in v1-compatible format
  # Returns hash: { 'personnummer' => 'signing_url' }
  def extract_signing_links(participants, signers)
    participants.each_with_object({}) do |participant, hash|
      hash[participant[:personal_number]] = participant[:signing_url]
    end
  end

  # Handle API response with comprehensive error checking
  def handle_response(response)
    case response.code
    when 200..299
      yield response.parsed_response
    when 401
      raise "Zigned API authentication failed - check API key validity"
    when 404
      raise "Resource not found - agreement or file may not exist"
    when 413
      raise "File too large - maximum 15MB for PDF uploads"
    when 422
      errors = extract_validation_errors(response)
      raise "Zigned API validation error: #{errors}"
    when 500..599
      raise "Zigned API server error (#{response.code}) - try again later"
    else
      error_msg = extract_error_message(response)
      raise "Zigned API error (#{response.code}): #{error_msg}"
    end
  end

  # Extract validation errors from 422 responses
  def extract_validation_errors(response)
    parsed = response.parsed_response
    if parsed.is_a?(Hash) && parsed['errors']
      # v3 returns errors as array
      errors = parsed['errors']
      errors.is_a?(Array) ? errors.join(', ') : errors.to_s
    else
      'Unknown validation error'
    end
  end

  # Extract error message from response
  def extract_error_message(response)
    return nil unless response.body

    # Try to parse as JSON
    parsed = response.parsed_response
    if parsed.is_a?(Hash)
      # Common error message fields
      parsed['error'] || parsed['message'] || parsed['detail'] || parsed['errors']&.join(', ')
    else
      # HTML error page - extract text from <pre> tag if present
      if response.body =~ /<pre>([^<]+)<\/pre>/
        $1.strip
      else
        # Fallback to truncated body
        response.body.length > 100 ? "#{response.body[0..100]}..." : response.body
      end
    end
  rescue JSON::ParserError
    # If JSON parsing fails, return truncated body
    response.body.length > 100 ? "#{response.body[0..100]}..." : response.body
  end
end<|MERGE_RESOLUTION|>--- conflicted
+++ resolved
@@ -269,13 +269,8 @@
     }
 
     response = self.class.post(
-<<<<<<< HEAD
       "/agreements/#{agreement_id}/lifecycle",
       body: payload.to_json,
-=======
-      "/agreements/#{agreement_id}/lifecycle/activate",
-      body: {}.to_json,
->>>>>>> 1ddf7e6a
       headers: default_headers
     )
 
