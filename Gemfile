--- conflicted
+++ resolved
@@ -20,11 +20,6 @@
 
 gem "ferrum", "~> 0.13"
 
-<<<<<<< HEAD
-gem "rspec", "~> 3.13"
-
-gem "sqlite3", "~> 2.5"
-=======
 # For the handbook AI/RAG pipeline
 gem 'pinecone', '~> 1.2'
 gem 'ruby-openai', '~> 7.0'
@@ -39,4 +34,6 @@
 # Authentication dependencies
 gem 'httparty', '~> 0.21'
 gem 'jwt', '~> 2.7'
->>>>>>> 9fbab561
+
+# Local rent calculator dependencies
+gem "sqlite3", "~> 2.5"